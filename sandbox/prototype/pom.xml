--- conflicted
+++ resolved
@@ -15,33 +15,6 @@
 	<packaging>pom</packaging>
 
 	<name>prototype-parent</name>
-<<<<<<< HEAD
-
-        <repositories>
-                <repository>
-                        <releases>
-                                <enabled>true</enabled>
-                                <updatePolicy>always</updatePolicy>
-                                <checksumPolicy>warn</checksumPolicy>
-                        </releases>
-                        <id>conjars</id>
-                        <name>Conjars</name>
-                        <url>http://conjars.org/repo</url>
-                        <layout>default</layout>
-                </repository>
-            <repository>
-                  <id>sonatype-nexus-snapshots</id>
-                  <url>https://oss.sonatype.org/content/repositories/snapshots</url>
-                  <releases>
-                        <enabled>false</enabled>
-                  </releases>
-                  <snapshots>
-                        <enabled>true</enabled>
-                  </snapshots>
-             </repository>
-       </repositories>
-
-=======
      <repositories>
         <repository>
                 <releases>
@@ -65,7 +38,6 @@
           </snapshots>
          </repository>
      </repositories>
->>>>>>> 97eb07ac
 	<properties>
 		<dep.junit.version>4.11</dep.junit.version>
 		<dep.slf4j.version>1.7.2</dep.slf4j.version>
